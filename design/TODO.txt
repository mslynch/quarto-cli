--- conflicted
+++ resolved
@@ -1,7 +1,6 @@
 
 
-<<<<<<< HEAD
-=======
+
 - project is always a _quarto folder
   - for a document we crawl up tree to find project folder
   - slurp up every yaml file in folder and merge
@@ -12,8 +11,6 @@
     (Merge -M and --metadata-file with _quarto.yml and in-file YAML with same semantics as Pandoc)
     metadata-file: <path>
     metadata-files: [<path>]
-
->>>>>>> ae086ce4
 
 Project system:
   - quarto create foo
