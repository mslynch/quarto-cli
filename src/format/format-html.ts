/*
* format-html.ts
*
* Copyright (C) 2020 by RStudio, PBC
*
*/

import { existsSync } from "fs/mod.ts";
import { join } from "path/mod.ts";
import { ld } from "lodash/mod.ts";

import { Document, Element } from "deno_dom/deno-dom-wasm.ts";

import { renderEjs } from "../core/ejs.ts";
import { mergeConfigs } from "../core/config.ts";
import { formatResourcePath } from "../core/resources.ts";
import { sessionTempFile } from "../core/temp.ts";
import { compileScss } from "../core/dart-sass.ts";

import {
  kFilters,
  kHeaderIncludes,
  kSectionDivs,
  kTableOfContents,
  kToc,
  kTocTitle,
  kVariables,
} from "../config/constants.ts";
import {
  Format,
  FormatExtras,
  kBodyEnvelope,
  kDependencies,
  kHtmlPostprocessors,
} from "../config/format.ts";
import { PandocFlags } from "../config/flags.ts";
import { Metadata } from "../config/metadata.ts";
import { baseHtmlFormat } from "./formats.ts";

export const kTheme = "theme";
export const kTocFloat = "toc-float";
export const kPageLayout = "page-layout";
export const kDocumentCss = "document-css";

export function htmlFormat(
  figwidth: number,
  figheight: number,
): Format {
  return mergeConfigs(
    baseHtmlFormat(figwidth, figheight),
    {
      metadata: {
        [kTheme]: "default",
      },
    },
    {
      formatExtras: (flags: PandocFlags, format: Format) => {
        if (format.metadata[kTheme]) {
          const theme = String(format.metadata[kTheme]);

          // 'pandoc' theme means include default pandoc document css
          if (theme === "pandoc") {
            return Promise.resolve(pandocExtras(format.metadata));

            // other themes are bootswatch themes or bootstrap css files
          } else {
            return boostrapExtras(flags, format);
          }

          // theme: null means no default document css at all
        } else {
          return Promise.resolve({
            pandoc: {
              [kVariables]: {
                [kDocumentCss]: false,
              },
            },
          });
        }
      },
    },
  );
}

export function formatHasBootstrap(format: Format) {
  const theme = format.metadata["theme"];
  return theme && theme !== "pandoc";
}

export function hasTableOfContents(flags: PandocFlags, format: Format) {
  return !!((flags[kToc] || format.pandoc[kToc] ||
    format.pandoc[kTableOfContents]) && (format.metadata[kTocFloat] !== false));
}

export function hasTableOfContentsTitle(flags: PandocFlags, format: Format) {
  return flags[kTocTitle] !== undefined ||
    format.metadata[kTocTitle] !== undefined;
}

export async function bootstrapFormatDependency(format: Format) {
  // determine theme
  const theme = format.metadata[kTheme]
    ? String(format.metadata[kTheme])
    : "default";

  // read options from yaml
  const metadata = format.metadata;
  const options: Record<string, string | undefined> = {
    maxwidth: maxWidthCss(metadata["max-width"]),
    margintop: asCssSizeAttrib("margin-top", metadata["margin-top"]),
    marginbottom: asCssSizeAttrib("margin-bottom", metadata["margin-bottom"]),
    marginleft: asCssSizeAttrib("margin-left", metadata["margin-left"]),
    marginright: asCssSizeAttrib("margin-right", metadata["margin-right"]),
    mainfont: asFontFamily(metadata["mainfont"]),
    fontsize: asCssSizeAttrib("font-size", metadata["fontsize"]),
    fontcolor: asCssAttrib("color", metadata["fontcolor"]),
    linkcolor: asCssAttrib("color", metadata["linkcolor"]),
    monofont: asFontFamily(metadata["monofont"]),
    monobackgroundcolor: asCssAttrib(
      "background-color",
      metadata["monobackgroundcolor"],
    ),
    linestretch: asCssAttrib("line-height", metadata["linestretch"]),
    backgroundcolor: asCssAttrib(
      "background-color",
      metadata["backgroundcolor"],
    ),
  };

  // Compile the scss
  const bootstrapCss = await compileBootstrapScss(theme);

  const boostrapResource = (resource: string) =>
    formatResourcePath(
      "html",
      `bootstrap/themes/default/${resource}`,
    );
  const bootstrapDependency = (resource: string) => ({
    name: resource,
    path: boostrapResource(resource),
  });
  const quartoDependency = (resource: string) => ({
    name: resource,
    path: formatResourcePath("html", resource),
  });

  // process the quarto in header template
  const templateSrc = Deno.readTextFileSync(
    formatResourcePath("html", "quarto-bootstrap.css"),
  );
  const template = ld.template(templateSrc, {}, undefined);

  const quartoCss = sessionTempFile();
  Deno.writeTextFileSync(
    quartoCss,
    template(templateOptions(options)),
  );

  return {
    name: "bootstrap",
    version: "v5.0.0-beta2",
    stylesheets: [
      { name: "bootstrap.min.css", path: bootstrapCss },
      bootstrapDependency("bootstrap-icons.css"),
      { name: "quarto-bootstrap.css", path: quartoCss },
    ],
    scripts: [
      bootstrapDependency("bootstrap.bundle.min.js"),
    ],
    resources: [
      bootstrapDependency("bootstrap-icons.woff"),
    ],
  };
}

async function compileBootstrapScss(theme: string) {
  // Look for themes
  const quartoThemesDir = formatResourcePath("html", `bootstrap/themes`);
  let resolvedThemeDir = join(quartoThemesDir, theme);

  // If the resolvedThemeDir doesn't exist, the 'theme' could be
  // a path to a folder containing the files we need
  let bootstrapScss = "_bootswatch.scss";
  if (!existsSync(resolvedThemeDir)) {
    // See whether this is a valid folder containing theme files
    if (existsSync(theme) && Deno.statSync(theme).isDirectory) {
      // Ensure the require files are present if this is a path
      ["_variables.scssInput", "_bootstrap.scssInput"].forEach((file) => {
        if (!existsSync(join(theme, file))) {
          throw new Error(`No ${file} file found for theme: ${theme}`);
        }
      });
      resolvedThemeDir = theme;
      bootstrapScss = "_bootstrap.scss";
    } else {
      throw new Error(`Specified theme ${theme} does not exist`);
    }
  }

  // Generate the scss input
  const importPaths = [
    join(resolvedThemeDir, "_variables.scss"),
    formatResourcePath("html", "_quarto-variables.scss"),
    // user
    join(quartoThemesDir, "default/scss/bootstrap.scss"),
    join(resolvedThemeDir, bootstrapScss),
    formatResourcePath("html", "_quarto.scss"),
    // user
  ];
  const scssInput = importPaths.map((importPath) =>
<<<<<<< HEAD
    `@import "${toFileUrl(importPath)}";`
  )
    .join("\n");
  const cssOutput = await compileScss(scssInput, true);
  const cssFile = sessionTempFile({ suffix: ".css" });
  if (cssOutput) {
    Deno.writeTextFileSync(cssFile, cssOutput || "");
  }
  return cssFile;
=======
    Deno.readTextFileSync(importPath)
  ).join("\n\n");

  return await compileScss(
    scssInput,
    [
      join(quartoThemesDir, "default/scss/"),
    ],
    true,
    theme,
  );
>>>>>>> bf3bb681
}

function pandocExtras(metadata: Metadata) {
  // see if there is a max-width
  const maxWidth = metadata["max-width"];
  const headerIncludes = maxWidth
    ? `<style type="text/css">body { max-width: ${
      asCssSize(maxWidth)
    };}</style>`
    : undefined;

  return {
    pandoc: {
      [kVariables]: {
        [kDocumentCss]: true,
        [kHeaderIncludes]: headerIncludes,
      },
    },
  };
}

async function boostrapExtras(
  flags: PandocFlags,
  format: Format,
): Promise<FormatExtras> {
  const toc = hasTableOfContents(flags, format);

  const renderTemplate = (template: string) => {
    return renderEjs(formatResourcePath("html", `templates/${template}`), {
      toc,
    });
  };

  const bodyEnvelope = format.metadata[kPageLayout] !== "none"
    ? {
      before: renderTemplate("before-body.ejs"),
      after: renderTemplate("after-body.ejs"),
    }
    : undefined;

  return {
    pandoc: {
      [kSectionDivs]: true,
      [kVariables]: {
        [kDocumentCss]: false,
      },
    },
    [kTocTitle]: !hasTableOfContentsTitle(flags, format)
      ? "Table of contents"
      : undefined,
    [kDependencies]: [await bootstrapFormatDependency(format)],
    [kBodyEnvelope]: bodyEnvelope,
    [kFilters]: {
      pre: [
        formatResourcePath("html", "html.lua"),
      ],
    },
    [kHtmlPostprocessors]: [bootstrapHtmlPostprocessor],
  };
}

function bootstrapHtmlPostprocessor(doc: Document) {
  // use display-6 style for title
  const title = doc.querySelector("header > .title");
  if (title) {
    title.classList.add("display-6");
  }

  // add 'lead' to subtitle
  const subtitle = doc.querySelector("header > .subtitle");
  if (subtitle) {
    subtitle.classList.add("lead");
  }

  // move the toc if there is a sidebar
  const toc = doc.querySelector('nav[role="doc-toc"]');
  const tocSidebar = doc.getElementById("quarto-toc-sidebar");
  if (toc && tocSidebar) {
    tocSidebar.appendChild(toc);
    // add scroll spy to the body
    const body = doc.body;
    body.setAttribute("data-bs-spy", "scroll");
    body.setAttribute("data-bs-target", "#" + tocSidebar.id);

    // add nav-link class to the TOC links
    const tocLinks = doc.querySelectorAll('nav[role="doc-toc"] a');
    for (let i = 0; i < tocLinks.length; i++) {
      // Mark the toc links as nav-links
      const tocLink = tocLinks[i] as Element;
      tocLink.classList.add("nav-link");

      // move the raw href to the target attribute (need the raw value, not the full path)
      if (!tocLink.hasAttribute("data-bs-target")) {
        tocLink.setAttribute("data-bs-target", tocLink.getAttribute("href"));
      }
    }
  }

  // add .table class to pandoc tables
  var tableHeaders = doc.querySelectorAll("tr.header");
  for (let i = 0; i < tableHeaders.length; i++) {
    const th = tableHeaders[i];
    if (th.parentNode?.parentNode) {
      (th.parentNode.parentNode as Element).classList.add("table");
    }
  }
}

function templateOptions(
  options: Record<string, string | undefined>,
) {
  // provide empty string for undefined keys
  const opts = ld.cloneDeep(options);
  for (const key of Object.keys(opts)) {
    opts[key] = opts[key] || "";
  }

  // if we have a monobackground color then add padding, otherise
  // provide a default code block border treatment
  opts.monoBackground = opts.monobackgroundcolor
    ? opts.monobackgroundcolor + "  padding: 0.2em;\n"
    : undefined;
  opts.codeblockBorder = opts.monoBackground
    ? undefined
    : "  padding-left: 0.6rem;\n  border-left: 3px solid;\n";

  // return options
  return opts;
}

function maxWidthCss(value: unknown) {
  const maxWidth = asCssSize(value) || "1400px";
  return `#quarto-content {
  max-width: ${maxWidth};
}`;
}

function asFontFamily(value: unknown): string | undefined {
  if (!value) {
    return undefined;
  } else {
    const fontFamily = String(value)
      .split(",")
      .map((font) => {
        font = font.trim();
        if (font.includes(" ")) {
          font = `"${font}"`;
        }
        return font;
      })
      .filter((font) => font.length > 0)
      .join(", ");
    return `  font-family: ${fontFamily};\n`;
  }
}

function asCssAttrib(attrib: string, value: unknown): string | undefined {
  if (!value) {
    return undefined;
  } else {
    return `  ${attrib}: ${String(value)};\n`;
  }
}

function asCssSizeAttrib(attrib: string, value: unknown): string | undefined {
  const size = asCssSize(value);
  return asCssAttrib(attrib, size);
}

function asCssSize(value: unknown): string | undefined {
  if (typeof (value) === "number") {
    if (value === 0) {
      return "0";
    } else {
      return value + "px";
    }
  } else if (!value) {
    return undefined;
  } else {
    const str = String(value);
    if (str !== "0" && !str.match(/\w$/)) {
      return str + "px";
    } else {
      return str;
    }
  }
}<|MERGE_RESOLUTION|>--- conflicted
+++ resolved
@@ -208,17 +208,6 @@
     // user
   ];
   const scssInput = importPaths.map((importPath) =>
-<<<<<<< HEAD
-    `@import "${toFileUrl(importPath)}";`
-  )
-    .join("\n");
-  const cssOutput = await compileScss(scssInput, true);
-  const cssFile = sessionTempFile({ suffix: ".css" });
-  if (cssOutput) {
-    Deno.writeTextFileSync(cssFile, cssOutput || "");
-  }
-  return cssFile;
-=======
     Deno.readTextFileSync(importPath)
   ).join("\n\n");
 
@@ -230,7 +219,6 @@
     true,
     theme,
   );
->>>>>>> bf3bb681
 }
 
 function pandocExtras(metadata: Metadata) {
