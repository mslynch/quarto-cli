--- conflicted
+++ resolved
@@ -45,25 +45,6 @@
   ]),
 ]);
 
-<<<<<<< HEAD
-const pythonSubfigQmd = crossref("python-subfig.qmd", "html");
-testRender(pythonSubfigQmd.input, "html", false, [
-  ensureHtmlElements(pythonSubfigQmd.output.outputPath, [
-    "section#python-crossref-figure  div.quarto-layout-panel > figure > div.quarto-layout-row",
-    "section#python-crossref-figure  div.quarto-layout-panel > figure > figcaption.figure-caption",
-    "section#python-crossref-figure  div.quarto-layout-panel > figure  img.figure-img",
-  ]),
-  ensureFileRegexMatches(pythonSubfigQmd.output.outputPath, [
-    /Figure&nbsp;1: Plots/,
-    /Figure&nbsp;1/,
-    /Figure&nbsp;1 \(b\)/,
-    /\(a\) Plot 1/,
-    /\(b\) Plot 2/,
-  ], [
-    /\?@fig-/,
-  ]),
-]);
-=======
   const pythonSubfigQmd = crossref("python-subfig.qmd", "html");
   testRender(pythonSubfigQmd.input, "html", false, [
     ensureHtmlElements(pythonSubfigQmd.output.outputPath, [
@@ -113,7 +94,6 @@
     ]),
   ]);
 }
->>>>>>> c7636dec
 
 const knitrQmd = crossref("knitr.qmd", "html");
 testRender(knitrQmd.input, "html", false, [
